/*
 * Copyright (C) 2015, Nils Moehrle, Michael Waechter
 * TU Darmstadt - Graphics, Capture and Massively Parallel Computing
 * All rights reserved.
 *
 * This software may be modified and distributed under the terms
 * of the BSD 3-Clause license. See the LICENSE.txt file for details.
 */

#include "arguments.h"
#include "util/file_system.h"

#define SKIP_GLOBAL_SEAM_LEVELING "skip_global_seam_leveling"
#define SKIP_GEOMETRIC_VISIBILITY_TEST "skip_geometric_visibility_test"
#define SKIP_LOCAL_SEAM_LEVELING "skip_local_seam_leveling"
#define NO_INTERMEDIATE_RESULTS "no_intermediate_results"
#define WRITE_TIMINGS "write_timings"
#define SKIP_HOLE_FILLING "skip_hole_filling"
#define KEEP_UNSEEN_FACES "keep_unseen_faces"
<<<<<<< HEAD
#define NADIR_MODE    "nadir_mode"
#define NADIR_WEIGHT    "nadir_weight"
=======
#define NUM_THREADS "num_threads"
>>>>>>> 345cb9fc

Arguments parse_args(int argc, char **argv) {
    util::Arguments args;
    args.set_exit_on_error(true);
    args.set_nonopt_maxnum(3);
    args.set_nonopt_minnum(3);
    args.set_helptext_indent(34);
    args.set_description("Textures a mesh given images in form of a 3D scene.");
    args.set_usage("Usage: " + std::string(argv[0]) + " [options] IN_SCENE IN_MESH OUT_PREFIX"
        "\n\nIN_SCENE := (SCENE_FOLDER | BUNDLE_FILE | MVE_SCENE::EMBEDDING)"
        "\n\nSCENE_FOLDER:"
        "\nWithin a scene folder a .cam file has to be given for each image."
        "\nA .cam file is structured as follows:"
        "\n    tx ty tz R00 R01 R02 R10 R11 R12 R20 R21 R22"
        "\n    f d0 d1 paspect ppx ppy"
        "\nFirst line: Extrinsics - translation vector and rotation matrix (the transform from world to camera)"
        "\nSecond line: Intrinsics - focal length, distortion coefficients, pixel aspect ratio and principal point"
        "\nThe focal length is the distance between camera center and image plane normalized by dividing with the larger image dimension."
        "\nFor non zero distortion coefficients the image will be undistorted prior to the texturing process."
        " If only d0 is non zero the Noah Snavely's distortion model is assumed otherwise the distortion model of VSFM is assumed."
        "\nThe pixel aspect ratio is usually 1 or close to 1. If your SfM system doesn't output it, but outputs a different focal length in x and y direction, you have to encode this here."
        "\nThe principal point has to be given in unit dimensions (e.g. 0.5 0.5)."
        "\n\nBUNDLE_FILE:"
        "\nCurrently only NVM bundle files (from VisualSFM, http://ccwu.me/vsfm/) are supported."
        "\nSince the bundle file contains relative paths to the images please make sure you did not move them (relative to the bundle) or rename them after the bundling process."
        "\n\nMVE_SCENE::EMBEDDING:"
        "\nThis is the scene representation we use in our research group: http://www.gris.tu-darmstadt.de/projects/multiview-environment/."
        "\n\nIN_MESH:"
        "\nThe mesh that you want to texture and which needs to be in the same coordinate frame as the camera parameters. You can reconstruct one, e.g. with CMVS: http://www.di.ens.fr/cmvs/"
        "\n\nOUT_PREFIX:"
        "\nA path and name for the output files, e.g. <path>/<to>/my_textured_mesh"
        "\nDon't append an obj extension. The application does that itself because it outputs multiple files (mesh, material file, texture files)."
        "\n");
    args.add_option('D',"data_cost_file", true,
        "Skip calculation of data costs and use the ones provided in the given file");
    args.add_option('L',"labeling_file", true,
        "Skip view selection and use the labeling provided in the given file");
    args.add_option('d',"data_term", true,
        "Data term: {" +
        choices<tex::DataTerm>() + "} [" +
        choice_string<tex::DataTerm>(tex::DATA_TERM_GMI) + "]");
    args.add_option('s',"smoothness_term", true,
        "Smoothness term: {" +
        choices<tex::SmoothnessTerm>() + "} [" +
        choice_string<tex::SmoothnessTerm>(tex::SMOOTHNESS_TERM_POTTS) + "]");
    args.add_option('o',"outlier_removal", true,
        "Photometric outlier (pedestrians etc.) removal method: {" +
        choices<tex::OutlierRemoval>() +  "} [" +
        choice_string<tex::OutlierRemoval>(tex::OUTLIER_REMOVAL_NONE) + "]");
    args.add_option('t',"tone_mapping", true,
        "Tone mapping method: {" +
        choices<tex::ToneMapping>() +  "} [" +
        choice_string<tex::ToneMapping>(tex::TONE_MAPPING_NONE) + "]");
    args.add_option('v',"view_selection_model", false,
        "Write out view selection model [false]");
    args.add_option('\0', SKIP_GEOMETRIC_VISIBILITY_TEST, false,
        "Skip geometric visibility test based on ray intersection [false]");
    args.add_option('\0', SKIP_GLOBAL_SEAM_LEVELING, false,
        "Skip global seam leveling [false]");
    args.add_option('\0', SKIP_LOCAL_SEAM_LEVELING, false,
        "Skip local seam leveling (Poisson editing) [false]");
    args.add_option('\0', SKIP_HOLE_FILLING, false,
        "Skip hole filling [false]");
    args.add_option('\0', KEEP_UNSEEN_FACES, false,
        "Keep unseen faces [false]");
    args.add_option('\0', NADIR_MODE, false,
        "Turn on nadir mode [false]");
    args.add_option('n', NADIR_WEIGHT, 65535.0f,
        "Set nadir weight [65535]");
    args.add_option('\0', WRITE_TIMINGS, false,
        "Write out timings for each algorithm step (OUT_PREFIX + _timings.csv)");
    args.add_option('\0', NO_INTERMEDIATE_RESULTS, false,
        "Do not write out intermediate results");
    args.add_option('\0', NUM_THREADS, true,
        "How many threads to use. Set 1 for determinism.");
    args.parse(argc, argv);

    Arguments conf;
    conf.in_scene = args.get_nth_nonopt(0);
    conf.in_mesh = args.get_nth_nonopt(1);
    conf.out_prefix = util::fs::sanitize_path(args.get_nth_nonopt(2));

    /* Set defaults for optional arguments. */
    conf.data_cost_file = "";
    conf.labeling_file = "";

    conf.write_timings = false;
    conf.write_intermediate_results = true;
    conf.write_view_selection_model = false;

    conf.num_threads = -1;

    /* Handle optional arguments. */
    for (util::ArgResult const* i = args.next_option();
         i != 0; i = args.next_option()) {
        switch (i->opt->sopt) {
        case 'v':
            conf.write_view_selection_model = true;
        break;
        case 'D':
            conf.data_cost_file = i->arg;
        break;
        case 'L':
            conf.labeling_file = i->arg;
        break;
        case 'd':
            conf.settings.data_term = parse_choice<tex::DataTerm>(i->arg);
        break;
        case 's':
            conf.settings.smoothness_term = parse_choice<tex::SmoothnessTerm>(i->arg);
        break;
        case 'o':
            conf.settings.outlier_removal = parse_choice<tex::OutlierRemoval>(i->arg);
        break;
        case 't':
            conf.settings.tone_mapping = parse_choice<tex::ToneMapping>(i->arg);
        break;
        case 'n':
            conf.settings.nadir_weight = std::max(0.0f, std::min(i->get_arg<float>(), 4294967295.0f));
        break;
        case '\0':
            if (i->opt->lopt == SKIP_GEOMETRIC_VISIBILITY_TEST) {
                conf.settings.geometric_visibility_test = false;
            } else if (i->opt->lopt == SKIP_GLOBAL_SEAM_LEVELING) {
                conf.settings.global_seam_leveling = false;
            } else if (i->opt->lopt == SKIP_LOCAL_SEAM_LEVELING) {
                conf.settings.local_seam_leveling = false;
            } else if (i->opt->lopt == SKIP_HOLE_FILLING) {
                conf.settings.hole_filling = false;
            } else if (i->opt->lopt == KEEP_UNSEEN_FACES) {
                conf.settings.keep_unseen_faces = true;
            } else if (i->opt->lopt == NADIR_MODE) {
                conf.settings.nadir_mode = true;
            } else if (i->opt->lopt == WRITE_TIMINGS) {
                conf.write_timings = true;
            } else if (i->opt->lopt == NO_INTERMEDIATE_RESULTS) {
                conf.write_intermediate_results = false;
            } else if (i->opt->lopt == NUM_THREADS) {
                conf.num_threads = std::stoi(i->arg);
            } else {
                throw std::invalid_argument("Invalid long option");
            }
        break;
        default:
            throw std::invalid_argument("Invalid short option");
        }
    }

    return conf;
}

std::string
bool_to_string(bool b){
    return b ? "True" : "False";
}

std::string
Arguments::to_string(){
    std::stringstream out;
    out << "Input scene: \t" << in_scene << std::endl
        << "Input mesh: \t" << in_mesh << std::endl
        << "Output prefix: \t" << out_prefix << std::endl
        << "Datacost file: \t" << data_cost_file << std::endl
        << "Labeling file: \t" << labeling_file << std::endl
        << "Data term: \t" << choice_string<tex::DataTerm>(settings.data_term) << std::endl
        << "Smoothness term: \t" << choice_string<tex::SmoothnessTerm>(settings.smoothness_term) << std::endl
        << "Outlier removal method: \t" << choice_string<tex::OutlierRemoval>(settings.outlier_removal) << std::endl
        << "Tone mapping: \t" << choice_string<tex::ToneMapping>(settings.tone_mapping) << std::endl
        << "Apply global seam leveling: \t" << bool_to_string(settings.global_seam_leveling) << std::endl
        << "Apply local seam leveling: \t" << bool_to_string(settings.local_seam_leveling) << std::endl;

    return out.str();
}<|MERGE_RESOLUTION|>--- conflicted
+++ resolved
@@ -17,12 +17,9 @@
 #define WRITE_TIMINGS "write_timings"
 #define SKIP_HOLE_FILLING "skip_hole_filling"
 #define KEEP_UNSEEN_FACES "keep_unseen_faces"
-<<<<<<< HEAD
 #define NADIR_MODE    "nadir_mode"
 #define NADIR_WEIGHT    "nadir_weight"
-=======
 #define NUM_THREADS "num_threads"
->>>>>>> 345cb9fc
 
 Arguments parse_args(int argc, char **argv) {
     util::Arguments args;
